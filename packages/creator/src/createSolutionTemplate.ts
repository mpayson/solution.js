--- conflicted
+++ resolved
@@ -135,8 +135,6 @@
     } else {
       // Add the id as a placeholder to show that it is being fetched
       existingTemplates.push(common.createPlaceholderTemplate(itemId));
-<<<<<<< HEAD
-=======
       console.log(
         "added placeholder template " +
           itemId +
@@ -144,7 +142,6 @@
           existingTemplates.length +
           "]"
       );
->>>>>>> 1e57dba1
 
       // For each item,
       //   * fetch item & data infos
@@ -159,14 +156,7 @@
         itemInfo => {
           // Check if this is the solution's thumbnail
           if (itemInfo.tags.find(tag => tag === "deploy.thumbnail")) {
-<<<<<<< HEAD
-            // Remove this item from the templates list
-            existingTemplates = existingTemplates.filter(
-              template => template.itemId !== itemId
-            );
-=======
             // Set the thumbnail
->>>>>>> 1e57dba1
             const thumbnailUrl =
               portalSharingUrl + "/content/items/" + itemId + "/data";
             common
@@ -188,9 +178,6 @@
                   " for " +
                   itemInfo.id
               );
-<<<<<<< HEAD
-              resolve(existingTemplates);
-=======
               console.log(
                 "removed placeholder template " +
                   itemId +
@@ -199,7 +186,6 @@
                   "]"
               );
               resolve(true);
->>>>>>> 1e57dba1
             } else {
               itemHandler
                 .convertItemToTemplate(
