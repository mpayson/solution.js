--- conflicted
+++ resolved
@@ -19,11 +19,8 @@
     "typescript": "^3.9.2"
   },
   "dependencies": {
-<<<<<<< HEAD
-=======
     "@esri/solution-common": "^0.13.0",
     "@esri/solution-simple-types": "^0.13.0",
->>>>>>> 08ec9b29
     "tslib": "^1.10.0"
   },
   "peerDependencies": {
