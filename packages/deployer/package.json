{
  "name": "@esri/solution-deployer",
  "version": "0.5.8",
  "description": "Manages the deployment of a Solution for @esri/solution.js.",
  "main": "dist/node/index.js",
  "unpkg": "dist/umd/deployer.umd.min.js",
  "module": "dist/esm/index.js",
  "js:next": "dist/esm/index.js",
  "types": "dist/esm/index.d.ts",
  "license": "Apache-2.0",
  "files": [
    "dist/**"
  ],
  "devDependencies": {
    "@esri/solution-common": "^0.5.8",
    "@esri/solution-feature-layer": "^0.5.8",
    "@esri/solution-simple-types": "^0.5.8",
    "@esri/solution-storymap": "^0.5.8",
<<<<<<< HEAD
    "rollup": "^1.22.0",
    "typescript": "^3.7.3"
=======
    "@esri/solution-group": "^0.5.8",
    "rollup": "^1.22.0"
>>>>>>> 3967bb53
  },
  "dependencies": {
    "tslib": "^1.10.0"
  },
  "scripts": {
    "prepare": "npm run build",
    "build": "npm run build:node && npm run build:umd && npm run build:esm",
    "build:esm": "tsc -p ./tsconfig.json --module esnext --outDir ./dist/esm --declaration",
    "build:umd": "rollup -c ../../umd-base-profile.js && rollup -c ../../umd-production-profile.js",
    "build:node": "tsc -p ./tsconfig.json --module commonjs --outDir ./dist/node",
    "dev:esm": "tsc -w --module esnext --outDir ./dist/esm --declaration",
    "dev:umd": "rollup -w -c ../../umd-base-profile.js",
    "dev:node": "tsc -w --module commonjs --outDir ./dist/node"
  },
  "publishConfig": {
    "access": "public"
  },
  "repository": {
    "type": "git",
    "url": "git+https://github.com/Esri/solution.js.git"
  },
  "contributors": [
    {
      "name": "Mike Tschudi",
      "email": "mtschudi@esri.com"
    },
    {
      "name": "Chris Fox",
      "email": "cfox@esri.com"
    },
    {
      "name": "John Hauck",
      "email": "jhauck@esri.com"
    },
    {
      "name": "Dave Bouwman",
      "email": "dbouwman@esri.com"
    },
    {
      "name": "John Gravois"
    }
  ],
  "bugs": {
    "url": "https://github.com/Esri/solution.js/issues"
  },
  "homepage": "https://github.com/Esri/solution.js#readme",
  "keywords": [
    "typescript",
    "promise",
    "fetch",
    "arcgis",
    "esri",
    "ES6"
  ],
  "gitHead": "7005ceaa97952c19b0699682298a41ae4a28f218"
}<|MERGE_RESOLUTION|>--- conflicted
+++ resolved
@@ -14,15 +14,11 @@
   "devDependencies": {
     "@esri/solution-common": "^0.5.8",
     "@esri/solution-feature-layer": "^0.5.8",
+    "@esri/solution-group": "^0.5.8",
     "@esri/solution-simple-types": "^0.5.8",
     "@esri/solution-storymap": "^0.5.8",
-<<<<<<< HEAD
     "rollup": "^1.22.0",
     "typescript": "^3.7.3"
-=======
-    "@esri/solution-group": "^0.5.8",
-    "rollup": "^1.22.0"
->>>>>>> 3967bb53
   },
   "dependencies": {
     "tslib": "^1.10.0"
