--- conflicted
+++ resolved
@@ -34,23 +34,13 @@
     "@esri/hub-initiatives": "^4.0.0"
   },
   "dependencies": {
-<<<<<<< HEAD
-    "@esri/solution-common": "^0.9.2",
-    "@esri/solution-feature-layer": "^0.9.2",
-    "@esri/solution-file": "^0.9.2",
-    "@esri/solution-group": "^0.9.2",
-    "@esri/solution-simple-types": "^0.9.2",
-    "@esri/solution-storymap": "^0.9.2",
-    "@esri/solution-hub-types": "^0.9.2",
-=======
-    "@esri/hub-common": "^3.9.2",
     "@esri/solution-common": "^0.10.0",
     "@esri/solution-feature-layer": "^0.10.0",
     "@esri/solution-file": "^0.10.0",
     "@esri/solution-group": "^0.10.0",
     "@esri/solution-simple-types": "^0.10.0",
     "@esri/solution-storymap": "^0.10.0",
->>>>>>> 4c6eef17
+    "@esri/solution-hub-types": "^0.9.2",
     "tslib": "^1.10.0"
   },
   "scripts": {
