{
  "name": "@esri/solution-common",
  "version": "0.10.0",
  "description": "Provides general helper functions for @esri/solution.js.",
  "main": "dist/node/index.js",
  "unpkg": "dist/umd/common.umd.min.js",
  "module": "dist/esm/index.js",
  "js:next": "dist/esm/index.js",
  "types": "dist/esm/index.d.ts",
  "author": "Esri",
  "license": "Apache-2.0",
  "files": [
    "dist/**"
  ],
  "devDependencies": {
    "@types/adlib": "^3.0.1",
    "rollup": "^1.22.0",
    "typescript": "^3.9.2",
    "@esri/arcgis-rest-auth": "^2.11.0",
    "@esri/arcgis-rest-feature-layer": "^2.11.0",
    "@esri/arcgis-rest-portal": "^2.11.0",
    "@esri/arcgis-rest-request": "^2.11.0",
    "@esri/arcgis-rest-service-admin": "^2.11.0",
    "@esri/hub-common": "^4.0.0",
    "@esri/hub-sites": "^4.0.0",
    "@esri/hub-initiatives": "^4.0.0"
  },
<<<<<<< HEAD
  "peerDependencies": {
=======
  "dependencies": {
    "@esri/arcgis-html-sanitizer": "^2.2.0",
>>>>>>> 4c6eef17
    "@esri/arcgis-rest-auth": "^2.11.0",
    "@esri/arcgis-rest-feature-layer": "^2.11.0",
    "@esri/arcgis-rest-portal": "^2.11.0",
    "@esri/arcgis-rest-request": "^2.11.0",
    "@esri/arcgis-rest-service-admin": "^2.11.0",
<<<<<<< HEAD
    "@esri/hub-common": "^4.0.0",
    "@esri/hub-sites": "^4.0.0",
    "@esri/hub-initiatives": "^4.0.0"
  },
  "dependencies": {
    "@esri/hub-common": "^3.9.2",
    "@esri/arcgis-html-sanitizer": "^2.2.0",
=======
    "@esri/hub-common": "^3.9.2",
>>>>>>> 4c6eef17
    "@types/lodash.isplainobject": "^4.0.6",
    "adlib": "^3.0.4",
    "lodash.isplainobject": "^4.0.6",
    "tslib": "^1.10.0",
    "xss": "^1.0.6"
  },
  "scripts": {
    "prepare": "npm run build",
    "build": "npm run build:node && npm run build:umd && npm run build:esm",
    "build:esm": "tsc -p ./tsconfig.json --module esnext --outDir ./dist/esm --declaration",
    "build:umd": "rollup -c ../../umd-base-profile.js && rollup -c ../../umd-production-profile.js",
    "build:node": "tsc -p ./tsconfig.json --module commonjs --outDir ./dist/node",
    "dev:esm": "tsc -w --module esnext --outDir ./dist/esm --declaration",
    "dev:umd": "rollup -w -c ../../umd-base-profile.js",
    "dev:node": "tsc -w --module commonjs --outDir ./dist/node"
  },
  "publishConfig": {
    "access": "public"
  },
  "repository": {
    "type": "git",
    "url": "git+https://github.com/Esri/solution.js.git"
  },
  "contributors": [
    {
      "name": "Mike Tschudi",
      "email": "mtschudi@esri.com"
    },
    {
      "name": "Chris Fox",
      "email": "cfox@esri.com"
    },
    {
      "name": "John Hauck",
      "email": "jhauck@esri.com"
    },
    {
      "name": "Dave Bouwman",
      "email": "dbouwman@esri.com"
    },
    {
      "name": "John Gravois"
    }
  ],
  "bugs": {
    "url": "https://github.com/Esri/solution.js/issues"
  },
  "homepage": "https://github.com/Esri/solution.js#readme",
  "keywords": [
    "typescript",
    "promise",
    "fetch",
    "arcgis",
    "esri",
    "ES6"
  ],
  "gitHead": "6c681610170b146bb5325d66714ddee94e9f421d"
}<|MERGE_RESOLUTION|>--- conflicted
+++ resolved
@@ -25,18 +25,12 @@
     "@esri/hub-sites": "^4.0.0",
     "@esri/hub-initiatives": "^4.0.0"
   },
-<<<<<<< HEAD
   "peerDependencies": {
-=======
-  "dependencies": {
-    "@esri/arcgis-html-sanitizer": "^2.2.0",
->>>>>>> 4c6eef17
     "@esri/arcgis-rest-auth": "^2.11.0",
     "@esri/arcgis-rest-feature-layer": "^2.11.0",
     "@esri/arcgis-rest-portal": "^2.11.0",
     "@esri/arcgis-rest-request": "^2.11.0",
     "@esri/arcgis-rest-service-admin": "^2.11.0",
-<<<<<<< HEAD
     "@esri/hub-common": "^4.0.0",
     "@esri/hub-sites": "^4.0.0",
     "@esri/hub-initiatives": "^4.0.0"
@@ -44,9 +38,6 @@
   "dependencies": {
     "@esri/hub-common": "^3.9.2",
     "@esri/arcgis-html-sanitizer": "^2.2.0",
-=======
-    "@esri/hub-common": "^3.9.2",
->>>>>>> 4c6eef17
     "@types/lodash.isplainobject": "^4.0.6",
     "adlib": "^3.0.4",
     "lodash.isplainobject": "^4.0.6",
