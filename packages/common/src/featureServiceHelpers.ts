--- conflicted
+++ resolved
@@ -126,15 +126,12 @@
     );
   }
 
-<<<<<<< HEAD
   // this default extent will be used in cases where it does not make sense to apply the orgs
   // extent to a service with a local spatial reference
   itemTemplate.properties.defaultExtent = initialExtent || fullExtent;
-=======
   // if any layer hasZ enabled then we need to set
   // enableZDefaults and zDefault to deploy to enterprise
   let hasZ: boolean = false;
->>>>>>> 69dadd81
 
   jsonItems.forEach((jsonItem: any) => {
     // get the source service json for the given data item
