/** @license
 * Copyright 2019 Esri
 *
 * Licensed under the Apache License, Version 2.0 (the "License");
 * you may not use this file except in compliance with the License.
 * You may obtain a copy of the License at
 *
 *    http://www.apache.org/licenses/LICENSE-2.0
 *
 * Unless required by applicable law or agreed to in writing, software
 * distributed under the License is distributed on an "AS IS" BASIS,
 * WITHOUT WARRANTIES OR CONDITIONS OF ANY KIND, either express or implied.
 * See the License for the specific language governing permissions and
 * limitations under the License.
 */

/**
 * Provides general helper functions.
 *
 * @module featureServiceHelpers
 */

// ------------------------------------------------------------------------------------------------------------------ //

export {
  queryFeatures as rest_queryFeatures,
  addFeatures as rest_addFeatures
} from "@esri/arcgis-rest-feature-layer";

//#region Imports -------------------------------------------------------------------------------------------------------//

import {
  IDependency,
  IItemTemplate,
  INumberValuePair,
  IPostProcessArgs,
  IStringValuePair,
  IUpdate,
  UserSession
} from "./interfaces";
import {
  checkUrlPathTermination,
  deleteProp,
  fail,
<<<<<<< HEAD
  getProp,
  setProp
=======
  getProp
>>>>>>> a20432a0
} from "./generalHelpers";
import {
  replaceInTemplate,
  templatizeTerm,
  templatizeIds
} from "./templatization";
import {
  addToServiceDefinition,
  getLayerUpdates,
  getRequest,
  rest_request
} from "./restHelpers";

//#endregion ------------------------------------------------------------------------------------------------------------//

//#region Public functions ----------------------------------------------------------------------------------------------//

/**
 * Templatize the ID, url, field references ect
 *
 * @param itemTemplate Template for feature service item
 * @param dependencies Array of IDependency for name mapping
 * @return A promise that will resolve when template has been updated
 * @protected
 */
export function templatize(
  itemTemplate: IItemTemplate,
  dependencies: IDependency[],
  templatizeFieldReferences: boolean
): IItemTemplate {
  // Common templatizations
  const id: string = itemTemplate.item.id;

  itemTemplate.item = {
    ...itemTemplate.item,
    id: templatizeTerm(id, id, ".itemId"),
    url: _templatize(id, "url"),
    typeKeywords: templatizeIds(itemTemplate.item.typeKeywords)
  };

  const jsonLayers: any[] = itemTemplate.properties.layers || [];
  const jsonTables: any[] = itemTemplate.properties.tables || [];
  const jsonItems: any[] = jsonLayers.concat(jsonTables);

  const data: any = itemTemplate.data || {};
  const layers: any[] = data.layers || [];
  const tables: any[] = data.tables || [];
  const _items: any[] = layers.concat(tables);

  // templatize the service references serviceItemId
  itemTemplate.properties.service.serviceItemId = templatizeTerm(
    itemTemplate.properties.service.serviceItemId,
    itemTemplate.properties.service.serviceItemId,
    ".itemId"
  );

  /* istanbul ignore else */
  if (getProp(itemTemplate, "properties.service.fullExtent")) {
    itemTemplate.properties.service.fullExtent = templatizeTerm(
      id,
      id,
      ".solutionExtent"
    );
  }
  /* istanbul ignore else */
  if (getProp(itemTemplate, "properties.service.initialExtent")) {
    itemTemplate.properties.service.initialExtent = templatizeTerm(
      id,
      id,
      ".solutionExtent"
    );
  }

  // if any layer hasZ enabled then we need to set
  // enableZDefaults and zDefault to deploy to enterprise
  let hasZ: boolean = false;

  jsonItems.forEach((jsonItem: any) => {
    // get the source service json for the given data item
    const matchingItems = _items.filter(item => {
      return jsonItem.id === item.id;
    });

    // templatize the source service json
    const _item: any =
      matchingItems.length === 1 ? matchingItems[0] : undefined;
    _templatizeLayer(
      _item,
      jsonItem,
      itemTemplate,
      dependencies,
      templatizeFieldReferences
    );

    hasZ = jsonItem.hasZ || (_item && _item.hasZ) ? true : hasZ;
  });

  if (hasZ) {
    itemTemplate.properties.service.enableZDefaults = true;
    itemTemplate.properties.service.zDefault = 0;
  }

  return itemTemplate;
}

/**
 * Delete key properties that are system managed
 *
 * @param layer The data layer instance with field name references within
 */
export function deleteViewProps(layer: any) {
  const props: string[] = ["definitionQuery"];

  props.forEach(prop => {
    deleteProp(layer, prop);
  });
}

/**
 * Cache properties that contain field references
 *
 * @param layer The data layer instance with field name references within
 * @param fieldInfos the object that stores the cached field infos
 * @return An updated instance of the fieldInfos
 */
export function cacheFieldInfos(layer: any, fieldInfos: any): any {
  // cache the source fields as they are in the original source
  if (layer && layer.fields) {
    fieldInfos[layer.id] = {
      sourceFields: JSON.parse(JSON.stringify(layer.fields)),
      type: layer.type,
      id: layer.id
    };
  }

  // cache each of these properties as they each can contain field references
  const props: string[] = [
    "editFieldsInfo",
    "types",
    "templates",
    "relationships",
    "drawingInfo",
    "timeInfo",
    "viewDefinitionQuery"
  ];

  props.forEach(prop => {
    _cacheFieldInfo(layer, prop, fieldInfos);
  });

  return fieldInfos;
}

/**
 * Helper function to cache a single property into the fieldInfos object
 * This property will be removed from the layer instance.
 *
 * @param layer the data layer being cloned
 * @param prop the property name used to cache
 * @param fieldInfos the object that will store the cached property
 */
export function _cacheFieldInfo(
  layer: any,
  prop: string,
  fieldInfos: any
): void {
  if (
    layer &&
    layer.hasOwnProperty(prop) &&
    fieldInfos &&
    fieldInfos.hasOwnProperty(layer.id)
  ) {
    fieldInfos[layer.id][prop] = layer[prop];
    // editFieldsInfo does not come through unless its with the layer
    // when it's being added
    if (prop !== "editFieldsInfo") {
      layer[prop] = null;
    }
  }
}

/**
 * Cache popup info that can contain field references
 *
 * @param data The items data property
 * @return An updated instance of the popupInfos
 */
export function cachePopupInfos(data: any): any {
  // store any popupInfo so we can update after any potential name changes
  const popupInfos: IPopupInfos = {
    layers: {},
    tables: {}
  };

  if (data && data.layers && data.layers.length > 0) {
    _cachePopupInfo(popupInfos, "layers", data.layers);
  }

  if (data && data.tables && data.tables.length > 0) {
    _cachePopupInfo(popupInfos, "tables", data.tables);
  }
  return popupInfos;
}

/**
 * Helper function to cache a single popupInfo
 * This property will be reset on the layer
 *
 * @param popupInfos object to store the cahced popupInfo
 * @param type is it a layer or table
 * @param _items list or either layers or tables
 */
export function _cachePopupInfo(
  popupInfos: IPopupInfos,
  type: "layers" | "tables",
  _items: any
): void {
  _items.forEach((item: any) => {
    if (item && item.hasOwnProperty("popupInfo")) {
      popupInfos[type][item.id] = item.popupInfo;
      item.popupInfo = {};
    }
  });
}

/**
 * Creates an item in a specified folder (except for Group item type).
 *
 * @param itemTemplate Item to be created; n.b.: this item is modified
 * @param templateDictionary Hash mapping property names to replacement values
 * @param createResponse Response from create service
 * @return An updated instance of the template
 * @protected
 */
export function updateTemplate(
  itemTemplate: IItemTemplate,
  templateDictionary: any,
  createResponse: any
): IItemTemplate {
  // Add the new item to the template dictionary
  templateDictionary[itemTemplate.itemId] = Object.assign(
    templateDictionary[itemTemplate.itemId] || {},
    {
      itemId: createResponse.serviceItemId,
      url: checkUrlPathTermination(createResponse.serviceurl),
      name: createResponse.name
    }
  );
  // Update the item template now that the new service has been created
  itemTemplate.itemId = createResponse.serviceItemId;
  return replaceInTemplate(itemTemplate, templateDictionary);
}

/**
 * Create the name mapping object that will allow for all templatized field
 * references to be de-templatized.
 * This also removes the stored sourceFields and newFields arrays from fieldInfos.
 *
 * Example... { layer0: { fields: { lowerCaseSourceFieldName: newFieldNameAfterDeployment } } }
 *
 * @param layerInfos The object that stores the cached layer properties and name mapping
 * @return The settings object that will be used to de-templatize the field references.
 */
export function getLayerSettings(
  layerInfos: any,
  url: string,
  itemId: string
): any {
  const settings: any = {};
  const ids = Object.keys(layerInfos);
  ids.forEach((id: any) => {
    settings["layer" + id] = {
      fields: _getNameMapping(layerInfos, id),
      url: checkUrlPathTermination(url) + id,
      layerId: id,
      itemId: itemId
    };
    deleteProp(layerInfos[id], "newFields");
    deleteProp(layerInfos[id], "sourceFields");
  });
  return settings;
}

/**
 * This is used when deploying views.
 * We need to update fields referenced in adminLayerInfo for relationships prior to deploying the view.
 * This moves the fieldInfos for the views source layers from the item settings for the source layer
 * to the item settings for the view.
 *
 * @param itemTemplate The current itemTemplate being processed.
 * @param settings The settings object used to de-templatize the various templates within the item.
 */
export function updateSettingsFieldInfos(
  itemTemplate: IItemTemplate,
  settings: any
): void {
  const dependencies = itemTemplate.dependencies;
  const id = itemTemplate.itemId;
  const settingsKeys = Object.keys(settings);
  settingsKeys.forEach((k: any) => {
    if (id === settings[k].itemId) {
      dependencies.forEach((d: any) => {
        settingsKeys.forEach((_k: any) => {
          /* istanbul ignore else */
          if (d === _k) {
            settings[k]["sourceServiceFields"] = getProp(
              settings[_k],
              "fieldInfos"
            );
            const layerKeys = Object.keys(settings[_k]);
            layerKeys.forEach(layerKey => {
              if (layerKey.startsWith("layer")) {
                settings[k][layerKey] = settings[_k][layerKey];
              }
            });
          }
        });
      });
    }
  });
}

/**
 * Add flag to indicate item should be ignored.
 * Construct template dictionary to detemplatize any references to this item by other items.
 *
 * @param template Template for feature service item
 * @param authentication Credentials for the request
 * @return A promise that will resolve when template has been updated
 * @protected
 */
export function updateTemplateForInvalidDesignations(
  template: IItemTemplate,
  authentication: UserSession
): Promise<IItemTemplate> {
  return new Promise<IItemTemplate>((resolve, reject) => {
    template.properties.hasInvalidDesignations = true;
    if (template.item.url) {
      // get the admin URL
      const url: string = template.item.url;
      rest_request(url + "?f=json", {
        authentication: authentication
      }).then(
        serviceData => {
          const layerInfos: any = {};
          const layersAndTables: any[] = (serviceData.layers || []).concat(
            serviceData.tables || []
          );
          layersAndTables.forEach((l: any) => {
            /* istanbul ignore else */
            if (l && l.hasOwnProperty("id")) {
              layerInfos[l.id] = l;
            }
          });

          template.data[template.itemId] = Object.assign(
            {
              itemId: template.itemId
            },
            getLayerSettings(layerInfos, url, template.itemId)
          );
          resolve(template);
        },
        e => reject(fail(e))
      );
    } else {
      resolve(template);
    }
  });
}

/**
 * Replace the field name reference templates with the new field names after deployment.
 *
 * @param fieldInfos The object that stores the cached layer properties and name mapping
 * @param popupInfos The object from the popupInfo property for the layer
 * @param adminLayerInfos The object from the adminLayerInfo property for the layer
 * @param settings The settings object that has all of the mappings for de-templatizing.
 * @return An object that contains updated instances of popupInfos, fieldInfos, and adminLayerInfos
 */
export function deTemplatizeFieldInfos(
  fieldInfos: any,
  popupInfos: any,
  adminLayerInfos: any,
  settings: any
): any {
  const fieldInfoKeys = Object.keys(fieldInfos);
  fieldInfoKeys.forEach(id => {
    if (fieldInfos[id].hasOwnProperty("templates")) {
      fieldInfos[id].templates = JSON.parse(
        replaceInTemplate(JSON.stringify(fieldInfos[id].templates), settings)
      );
    }

    if (fieldInfos[id].hasOwnProperty("adminLayerInfo")) {
      adminLayerInfos[id].viewLayerDefinition.table.relatedTables =
        fieldInfos[id].adminLayerInfo;
      deleteProp(fieldInfos[id], "adminLayerInfo");
    }

    if (fieldInfos[id].hasOwnProperty("types")) {
      fieldInfos[id].types = JSON.parse(
        replaceInTemplate(JSON.stringify(fieldInfos[id].types), settings)
      );
    }
  });

  return {
    popupInfos: replaceInTemplate(popupInfos, settings),
    fieldInfos: replaceInTemplate(fieldInfos, settings),
    adminLayerInfos: replaceInTemplate(adminLayerInfos, settings)
  };
}

/**
 * This is used when deploying views.
 * We need to update fields referenced in adminLayerInfo for relationships prior to deploying the view.
 * This moves the fieldInfos for the views source layers from the item settings for the source layer
 * to the item settings for the view.
 *
 * @param itemTemplate The current itemTemplate being processed.
 * @return array of layers and tables
 */
export function getLayersAndTables(itemTemplate: IItemTemplate): any[] {
  const properties: any = itemTemplate.properties;
  const layersAndTables: any[] = [];
  (properties.layers || []).forEach(function(layer: any) {
    layersAndTables.push({
      item: layer,
      type: "layer"
    });
  });
  (properties.tables || []).forEach(function(table: any) {
    layersAndTables.push({
      item: table,
      type: "table"
    });
  });
  return layersAndTables;
}

/**
 * Adds the layers and tables of a feature service to it and restores their relationships.
 *
 * @param itemTemplate Feature service
 * @param templateDictionary Hash mapping Solution source id to id of its clone (and name & URL for feature
 *            service)
 * @param popupInfos the cached popup info from the layers
 * @param authentication Credentials for the request
 * @return A promise that will resolve when all layers and tables have been added
 * @protected
 */
export function addFeatureServiceLayersAndTables(
  itemTemplate: IItemTemplate,
  templateDictionary: any,
  popupInfos: IPopupInfos,
  authentication: UserSession
): Promise<void> {
  return new Promise((resolve, reject) => {
    // Create a hash of various properties that contain field references
    const fieldInfos: any = {};
    const adminLayerInfos: any = {};
    // Add the service's layers and tables to it
    const layersAndTables: any[] = getLayersAndTables(itemTemplate);
    if (layersAndTables.length > 0) {
      updateFeatureServiceDefinition(
        itemTemplate.item.url || "",
        layersAndTables,
        templateDictionary,
        authentication,
        itemTemplate.key,
        adminLayerInfos,
        fieldInfos,
        itemTemplate
      ).then(
        () => {
          // Detemplatize field references and update the layer properties
          // tslint:disable-next-line: no-floating-promises only failure path is handled by updateFeatureServiceDefinition
          updateLayerFieldReferences(
            itemTemplate,
            fieldInfos,
            popupInfos,
            adminLayerInfos,
            templateDictionary,
            authentication
          ).then(r => {
            // Update relationships and layer definitions
            const updates: IUpdate[] = getLayerUpdates({
              message: "updated layer definition",
              objects: r.layerInfos.fieldInfos,
              itemTemplate: r.itemTemplate,
              authentication
            } as IPostProcessArgs);
            // Process the updates sequentially
            updates
              .reduce((prev, update) => {
                return prev.then(() => {
                  return getRequest(update);
                });
              }, Promise.resolve())
              .then(
                () => resolve(),
                (e: any) => reject(fail(e)) // getRequest
              );
          });
        },
        e => reject(fail(e)) // updateFeatureServiceDefinition
      );
    } else {
      resolve();
    }
  });
}

/**
 * Updates a feature service with a list of layers and/or tables.
 *
 * @param serviceUrl URL of feature service
 * @param listToAdd List of layers and/or tables to add
 * @param templateDictionary Hash mapping Solution source id to id of its clone (and name & URL for feature
 *            service)
 * @param authentication Credentials for the request
 * @param key
 * @param adminLayerInfos Hash map of a layers adminLayerInfo
 * @param fieldInfos Hash map of properties that contain field references
 * @param itemTemplate
 * @return A promise that will resolve when the feature service has been updated
 * @protected
 */
export function updateFeatureServiceDefinition(
  serviceUrl: string,
  listToAdd: any[],
  templateDictionary: any,
  authentication: UserSession,
  key: string,
  adminLayerInfos: any,
  fieldInfos: any,
  itemTemplate: IItemTemplate
): Promise<void> {
  return new Promise((resolve, reject) => {
    const options: any = {
      layers: [],
      tables: [],
      authentication
    };

    // if the service has veiws keep track of the fields so we can use them to
    // compare with the view fields
    /* istanbul ignore else */
    if (getProp(itemTemplate, "properties.service.hasViews")) {
      _updateTemplateDictionaryFields(itemTemplate, templateDictionary);
    }

    listToAdd.forEach(toAdd => {
      const item = toAdd.item;
      const originalId = item.id;
      fieldInfos = cacheFieldInfos(item, fieldInfos);
      /* istanbul ignore else */
      if (item.isView) {
        deleteViewProps(item);
      }
      // when the item is a view we need to grab the supporting fieldInfos
      /* istanbul ignore else */
      if (itemTemplate.properties.service.isView) {
        adminLayerInfos[originalId] = item.adminLayerInfo;
        // need to update adminLayerInfo before adding to the service def
        // bring over the fieldInfos from the source layer
        updateSettingsFieldInfos(itemTemplate, templateDictionary);
        // update adminLayerInfo before add to definition with view source fieldInfo settings
        item.adminLayerInfo = replaceInTemplate(
          item.adminLayerInfo,
          templateDictionary
        );
      }
      if (templateDictionary.isPortal) {
        // When deploying to portal we need to adjust the uniquie ID field up front
        /* istanbul ignore else */
        if (item.uniqueIdField && item.uniqueIdField.name) {
          item.uniqueIdField.name = String(
            item.uniqueIdField.name
          ).toLocaleLowerCase();
        }
      }
      if (toAdd.type === "layer") {
        options.layers.push(item);
      } else {
        // Portal will fail if the geometryField is null
        if (item.adminLayerInfo) {
          deleteProp(item.adminLayerInfo, "geometryField");
        }
        options.tables.push(item);
      }
    });
    addToServiceDefinition(serviceUrl, options).then(
      () => resolve(),
      e => reject(fail(e))
    );
  });
}

/**
 * Add the fields to the templateDictionary when a service has views
 * these are used to compare with fields from the view when domains are involved
 * when a view field has a domain that differs from that of the source service
 * the definition needs to be modified in an update call rather than when it is first added.
 * This should only happen when the domain differs.
 *
 * @param itemTemplate
 * @param templateDictionary Hash mapping Solution source id to id of its clone (and name & URL for feature service)
 * @protected
 */
export function _updateTemplateDictionaryFields(
  itemTemplate: IItemTemplate,
  templateDictionary: any
): void {
  const layers: any[] = itemTemplate.properties.layers;
  const tables: any[] = itemTemplate.properties.tables;
  const layersAndTables: any[] = layers.concat(tables);
  const fieldInfos: any = {};
  layersAndTables.forEach(layerOrTable => {
    fieldInfos[layerOrTable.id] = layerOrTable.fields;
  });
  Object.keys(templateDictionary).some(k => {
    if (templateDictionary[k].itemId === itemTemplate.itemId) {
      templateDictionary[k].fieldInfos = fieldInfos;
      return true;
    } else {
      return false;
    }
  });
}

/**
 * Updates a feature service with a list of layers and/or tables.
 *
 * @param itemTemplate
 * @param fieldInfos Hash map of properties that contain field references
 * @param popupInfos Hash map of a layers popupInfo
 * @param adminLayerInfos Hash map of a layers adminLayerInfo
 * @param templateDictionary Hash mapping Solution source id to id of its clone (and name & URL for feature service)
 * @param authentication Credentials for the request
 * @return A promise that will resolve when the feature service has been updated
 * @protected
 */
export function updateLayerFieldReferences(
  itemTemplate: IItemTemplate,
  fieldInfos: any,
  popupInfos: IPopupInfos,
  adminLayerInfos: any,
  templateDictionary: any,
  authentication: UserSession
): Promise<any> {
  return new Promise((resolveFn, rejectFn) => {
    // Will need to do some post processing for fields
    // to handle any potential field name changes when deploying to portal
    postProcessFields(
      itemTemplate,
      fieldInfos,
      popupInfos,
      adminLayerInfos,
      templateDictionary,
      authentication
    ).then(
      (layerInfos: any) => {
        // Update the items text with detemplatized popupInfo
        updatePopupInfo(itemTemplate, layerInfos.popupInfos);
        resolveFn({
          itemTemplate,
          layerInfos
        });
      },
      e => rejectFn(fail(e))
    );
  });
}

/**
 * Update the names of fields for each layer or table after it has been
 * added to the definition
 *
 * @param itemTemplate Item to be created
 * @param layerInfos Hash map of properties that contain field references and various layer info
 * @param popupInfos Hash map of a layers popupInfo
 * @param adminLayerInfos Hash map of a layers adminLayerInfo
 * @param templateDictionary
 * @param authentication Credentials for the request
 * @return An object with detemplatized field references
 * @protected
 */
export function postProcessFields(
  itemTemplate: IItemTemplate,
  layerInfos: any,
  popupInfos: any,
  adminLayerInfos: any,
  templateDictionary: any,
  authentication: UserSession
): Promise<any> {
  return new Promise((resolveFn, rejectFn) => {
    if (!itemTemplate.item.url) {
      rejectFn(
        fail("Feature layer " + itemTemplate.itemId + " does not have a URL")
      );
    } else {
      const id = itemTemplate.itemId;
      const settingsKeys = Object.keys(templateDictionary);

      let templateInfo: any;
      settingsKeys.some(k => {
        if (templateDictionary[k].itemId === id) {
          templateInfo = templateDictionary[k];
          return true;
        } else {
          return false;
        }
      });

      // concat any layers and tables to process
      const layers: any[] = itemTemplate.properties.layers;
      const tables: any[] = itemTemplate.properties.tables;
      const layersAndTables: any[] = layers.concat(tables);

      // Set the newFields property for the layerInfos...this will contain all fields
      // as they are after being added to the definition.
      // This allows us to handle any potential field name changes after deploy to portal
      layersAndTables.forEach((item: any) => {
        /* istanbul ignore else */
        if (layerInfos && layerInfos.hasOwnProperty(item.id)) {
          layerInfos[item.id]["isView"] = item.isView;
          layerInfos[item.id]["newFields"] = item.fields;
          layerInfos[item.id]["sourceSchemaChangesAllowed"] =
            item.sourceSchemaChangesAllowed;
          // when the item is a view bring over the source service fields so we can compare the domains
          if (item.isView && templateInfo) {
            layerInfos[item.id]["sourceServiceFields"] = getProp(
              templateInfo,
              `sourceServiceFields.${item.id}`
            );
          }
          /* istanbul ignore else */
          if (item.editFieldsInfo) {
            // more than case change when deployed to protal so keep track of the new names
            layerInfos[item.id]["newEditFieldsInfo"] = JSON.parse(
              JSON.stringify(item.editFieldsInfo)
            );
          }

          // fields that are marked as visible false on a view are all set to
          // visible true when added with the layer definition
          // update the field visibility to match that of the source
          /* istanbul ignore else */
          if (item.isView) {
            let fieldUpdates: any[] = _getFieldVisibilityUpdates(
              layerInfos[item.id]
            );

            // view field domains can contain different values than the source field domains
            // use the cached view domain when it differs from the source view domain
            fieldUpdates = _validateDomains(layerInfos[item.id], fieldUpdates);

            if (fieldUpdates.length > 0) {
              layerInfos[item.id].fields = fieldUpdates;
            }
          }
        }
      });

      // Add the layerInfos to the settings object to be used while detemplatizing
      settingsKeys.forEach((k: any) => {
        if (id === templateDictionary[k].itemId) {
          templateDictionary[k] = Object.assign(
            templateDictionary[k],
            getLayerSettings(layerInfos, templateDictionary[k].url, id)
          );
        }
      });

      // update the layerInfos object with current field names
      resolveFn(
        deTemplatizeFieldInfos(
          layerInfos,
          popupInfos,
          adminLayerInfos,
          templateDictionary
        )
      );
    }
  });
}

/**
 * Update a views field visibility to match that of the source
 *  Fields that are marked as visible false on a view are all set to
 *  visible true when added with the layer definition
 *
 * @param fieldInfo current layers or tables fieldInfo
 * @return Array of fields that should not be visible in the view
 * @protected
 */
export function _getFieldVisibilityUpdates(fieldInfo: any): any[] {
  const visibilityUpdates: any[] = [];
  if (fieldInfo && fieldInfo["sourceFields"] && fieldInfo["newFields"]) {
    const sourceFields: any = fieldInfo["sourceFields"].reduce(
      (hash: any, f: any) => {
        hash[String(f.name).toLocaleLowerCase()] = f.visible;
        return hash;
      },
      {}
    );

    fieldInfo["newFields"].forEach((f: any) => {
      const name: string = String(f.name).toLocaleLowerCase();
      // only add fields that are not visible
      if (sourceFields.hasOwnProperty(name) && !sourceFields[name]) {
        visibilityUpdates.push({
          name: f.name,
          visible: sourceFields[name]
        });
      }
    });
  }
  return visibilityUpdates;
}

/**
 *  view field domains can contain different values than the source feature service field domains
 *  use the cached domain when it differs from the source view field domain
 *
 * @param fieldInfo current view layer or table fieldInfo
 * @param fieldUpdates any existing field updates
 * @return Array of fields to be updated
 * @protected
 */
export function _validateDomains(fieldInfo: any, fieldUpdates: any[]) {
  const domainFields: any[] = [];
  const domainNames: string[] = [];

  if (fieldInfo.sourceServiceFields) {
    fieldInfo.sourceServiceFields.forEach((field: any) => {
      if (field.hasOwnProperty("domain") && field.domain) {
        domainFields.push(field.domain);
        domainNames.push(String(field.name).toLocaleLowerCase());
      }
    });
  }

  // loop through the fields from the new view service
  // add an update when the domains don't match
  fieldInfo.newFields.forEach((field: any) => {
    const i: number = domainNames.indexOf(
      String(field.name).toLocaleLowerCase()
    );
    if (field.hasOwnProperty("domain") && field.domain) {
      if (
        JSON.stringify(field.domain) !==
        (i > -1 ? JSON.stringify(domainFields[i]) : "")
      ) {
        // should mixin the update if the field already has some other update
        let hasUpdate: boolean = false;
        fieldUpdates.some((update: any) => {
          if (update.name === field.name) {
            hasUpdate = true;
            update.domain = field.domain;
          }
          return hasUpdate;
        });
        if (!hasUpdate) {
          fieldUpdates.push({ name: field.name, domain: field.domain });
        }
      }
    }
  });
  return fieldUpdates;
}

/**
 * Add popup info back to the layer item
 *
 * @param itemTemplate
 * @param popupInfos popup info to be added back to the layer
 * @protected
 */
export function updatePopupInfo(
  itemTemplate: IItemTemplate,
  popupInfos: any
): void {
  ["layers", "tables"].forEach(type => {
    const _items: any[] = getProp(itemTemplate, "data." + type);
    /* istanbul ignore else */
    if (_items && Array.isArray(_items)) {
      _items.forEach((item: any) => {
        item.popupInfo = getProp(popupInfos, type + "." + item.id) || {};
      });
    }
  });
}

//#endregion

//#region Private helper functions --------------------------------------------------//

/**
 * Helper function to templatize value and make sure its converted to lowercase
 *
 * @param basePath path used to de-templatize while deploying
 * @param value to be converted to lower case for lookup while deploying
 */
export function _templatize(
  basePath: string,
  value: string,
  suffix?: string
): string {
  if (value.startsWith("{{")) {
    return value;
  } else {
    return String(
      templatizeTerm(
        basePath,
        basePath,
        "." + String(value).toLowerCase() + (suffix ? "." + suffix : "")
      )
    );
  }
}

/**
 * templatize an objects property
 *
 * @param object the object with the property to templatize
 * @param property the property of the object to templatize
 * @param basePath path used to de-templatize while deploying
 */
export function _templatizeProperty(
  object: any,
  property: string,
  basePath: string,
  suffix: string
): void {
  if (object && object.hasOwnProperty(property) && object[property]) {
    object[property] = _templatize(basePath, object[property], suffix);
  }
}

/**
 * Templatize field references, serviceItemId, and adminLayerInfo for a layer
 *
 * @param dataItem from the items data property
 * @param adminItem from the services admin api
 * @param itemTemplate Template for feature service item
 * @param dependencies Array of IDependency for name mapping
 * @return A promise that will resolve when template has been updated
 * @protected
 */
export function _templatizeLayer(
  dataItem: any,
  adminItem: any,
  itemTemplate: IItemTemplate,
  dependencies: IDependency[],
  templatizeFieldReferences: boolean
): void {
  // check for and repair common field issues
  _validateFields(adminItem);

  // Templatize all properties that contain field references
  /* istanbul ignore else */
  if (templatizeFieldReferences) {
    _templatizeLayerFieldReferences(
      dataItem,
      itemTemplate.itemId,
      adminItem,
      dependencies
    );
  }

  const updates: any[] = [adminItem];
  if (dataItem) {
    updates.push(dataItem);
  }

  updates.forEach(update => {
    if (update.hasOwnProperty("name")) {
      // templatize the name but leave the current name as the optional default
      update.name = templatizeTerm(
        update["serviceItemId"] + ".layer" + update.id,
        update["serviceItemId"] + ".layer" + update.id,
        ".name||" + update.name
      );
    }
    if (update.hasOwnProperty("extent")) {
      update.extent = templatizeTerm(
        update["serviceItemId"],
        update["serviceItemId"],
        ".solutionExtent"
      );
    }

    if (update.hasOwnProperty("serviceItemId")) {
      update["serviceItemId"] = templatizeTerm(
        update["serviceItemId"],
        update["serviceItemId"],
        ".itemId"
      );
    }

    if (update.hasOwnProperty("adminLayerInfo")) {
      update.adminLayerInfo = _templatizeAdminLayerInfo(update, dependencies);
    }
  });
}

/**
 * Repair common issues that can occur with feature service field references.
 * This function will mutate the input item if any of the common issues have occured.
 *
 * @param adminItem layer or table from the service
 */
export function _validateFields(adminItem: any): void {
  const fieldNames: string[] = (adminItem.fields || []).map((f: any) => f.name);

  // Update primary display field if field isn't in the layer.
  _validateDisplayField(adminItem, fieldNames);

  // Remove indexes on fields that don't exist in the layer.
  // Remove duplicate indexes on the same field.
  _validateIndexes(adminItem, fieldNames);

  // Remove field references in templates when field doesn't exist in the layer.
  _validateTemplatesFields(adminItem, fieldNames);
  _validateTypesTemplates(adminItem, fieldNames);

  // Repair editFieldsInfo if field referenced doesn't exist in the layer
  _validateEditFieldsInfo(adminItem, fieldNames);
}

/**
 * Update primary display field if casing doesn't match.
 * Update primary display field to the first non OID or GlobalId if the field isn't in the layer.
 *
 * @param adminItem layer or table from the service
 * @param fieldNames string list of fields names
 */
export function _validateDisplayField(
  adminItem: any,
  fieldNames: string[]
): void {
  const displayField: string = adminItem.displayField || "";
  let i: number = -1;
  if (
    fieldNames.some(name => {
      i += 1;
      return name === displayField || name === displayField.toLowerCase();
    })
  ) {
    adminItem.displayField = fieldNames[i];
  } else {
    // use the first non-OID non-globalId field we find
    const skipFields: string[] = [];
    const oidField: any = getProp(adminItem, "uniqueIdField.name");
    /* istanbul ignore else */
    if (oidField) {
      skipFields.push(oidField);
    }

    const globalIdField: any = getProp(adminItem, "globalIdField");
    /* istanbul ignore else */
    if (globalIdField) {
      skipFields.push(globalIdField);
    }

    fieldNames.some(name => {
      if (skipFields.indexOf(name) === -1) {
        adminItem.displayField = name;
        return true;
      } else {
        return false;
      }
    });
  }
}

/**
 * Remove indexes on fields that don't exist in the layer.
 * Remove duplicate indexes on the same field.
 *
 * @param adminItem layer or table from the service
 * @param fieldNames string list of fields names
 */
export function _validateIndexes(adminItem: any, fieldNames: string[]): void {
  const indexes: any[] = adminItem.indexes;
  /* istanbul ignore else */
  if (indexes) {
    const indexedFields: any[] = [];
    adminItem.indexes = indexes.reduce((filtered, index) => {
      const indexFields: any[] = index.fields.split(",");
      const verifiedFields: string[] = [];
      indexFields.forEach(indexField => {
        /* istanbul ignore else */
        if (indexedFields.indexOf(indexField) === -1) {
          indexedFields.push(indexField);
          // this is the first index with this field and it should be added if the field exists
          /* istanbul ignore else */
          if (fieldNames.indexOf(indexField) > -1) {
            verifiedFields.push(indexField);
          }
        }
        // else the field has more than one index associated and should not be returned
      });
      /* istanbul ignore else */
      if (verifiedFields.length > 0) {
        index.fields = verifiedFields.join(",");
        filtered.push(index);
      }
      return filtered;
    }, []);
  }
}

/**
 * Remove field references from templates that no longer exist.
 *
 * @param adminItem layer or table from the service
 * @param fieldNames string list of fields names
 */
export function _validateTemplatesFields(
  adminItem: any,
  fieldNames: string[]
): void {
  const templates: any[] = adminItem.templates;
  /* istanbul ignore else */
  if (templates) {
    adminItem.templates = templates.map(template => {
      const attributes: any = getProp(template, "prototype.attributes");
      /* istanbul ignore else */
      if (attributes) {
        Object.keys(attributes).forEach(k => {
          /* istanbul ignore else */
          if (fieldNames.indexOf(k) === -1) {
            delete attributes[k];
          }
        });
        setProp(template, "prototype.attributes", attributes);
      }
      return template;
    });
  }
}

/**
 * Remove field references from templates that no longer exist.
 *
 * @param adminItem layer or table from the service
 * @param fieldNames string list of fields names
 */
export function _validateTypesTemplates(
  adminItem: any,
  fieldNames: string[]
): void {
  const types: any[] = adminItem.types;
  /* istanbul ignore else */
  if (types) {
    adminItem.types = types.map(t => {
      _validateTemplatesFields(t, fieldNames);
      return t;
    });
  }
}

/**
 *  Check if edit feilds exist but with lower case
 *
 * @param adminItem layer or table from the service
 * @param fieldNames string list of fields names
 */
export function _validateEditFieldsInfo(
  adminItem: any,
  fieldNames: string[]
): void {
  const editFieldsInfo: any = adminItem.editFieldsInfo;
  /* istanbul ignore else */
  if (editFieldsInfo) {
    const editFieldsInfoKeys: string[] = Object.keys(editFieldsInfo);
    editFieldsInfoKeys.forEach(k => {
      const editFieldName: string = editFieldsInfo[k];
      fieldNames.some(name => {
        if (name === editFieldName) {
          return true;
        } else if (name === editFieldName.toLowerCase()) {
          editFieldsInfo[k] = name;
          return true;
        } else {
          return false;
        }
      });
    });
  }
}

/**
 *
 * Templatize all field references within a layer
 * This is necessary to support potential field name changes when deploying to portal
 * Portal will force all field names to be lower case
 *
 * @param dataItem The data layer instance with field name references within
 * @param itemID The id for the item that contains this layer.
 * @param layer JSON return from the layer being templatized.
 * @param dependencies
 * @return An updated instance of the layer
 */
export function _templatizeLayerFieldReferences(
  dataItem: any,
  itemID: string,
  layer: any,
  dependencies: IDependency[]
): void {
  // This is the value that will be used as the template for adlib replacement
  const path: string = itemID + ".layer" + layer.id + ".fields";

  // Get the field names for various tests
  const fieldNames: string[] = layer.fields.map((f: any) => f.name);

  // Update the layer from the items data property
  if (dataItem) {
    _templatizeAdminLayerInfoFields(dataItem, dependencies);
    _templatizePopupInfo(dataItem, layer, path, itemID, fieldNames);
  }

  // Update the layer
  _templatizeAdminLayerInfoFields(layer, dependencies);
  _templatizeRelationshipFields(layer, itemID);
  _templatizeDefinitionEditor(layer, path, fieldNames);
  _templatizeDefinitionExpression(layer, path, fieldNames);
  _templatizeDrawingInfo(layer, path, fieldNames);
  _templatizeTemplates(layer, path);
  _templatizeTypeTemplates(layer, path);
  _templatizeTimeInfo(layer, path);
  _templatizeDefinitionQuery(layer, path, fieldNames);
}

/**
 * Templatize a layers adminLayerInfo by removing properties that will case issues with clone.
 * Also templatizes the source service name when we are dealing with a view.
 *
 * @param layer The layer to be modified
 * @param dependencies Array of service dependencies
 * @return A new copy of the modified adminLayerInfo for the given layer
 * @protected
 */
export function _templatizeAdminLayerInfo(
  layer: any,
  dependencies: IDependency[]
): any {
  // Create new instance of adminLayerInfo to update for clone
  const adminLayerInfo = Object.assign({}, layer.adminLayerInfo);

  deleteProp(adminLayerInfo, "xssTrustedFields");
  deleteProp(adminLayerInfo, "tableName");

  // Remove unnecessary properties and templatize key properties from viewLayerDefinition
  /* istanbul ignore else */
  if (adminLayerInfo.viewLayerDefinition) {
    const viewDef = Object.assign({}, adminLayerInfo.viewLayerDefinition);

    _processAdminObject(viewDef, dependencies);

    // Remove unnecessary properties and templatize key properties from viewLayerDefinition.table
    /* istanbul ignore else */
    if (viewDef.table) {
      _processAdminObject(viewDef.table, dependencies);
      /* istanbul ignore else */
      if (
        viewDef.table.hasOwnProperty("sourceServiceName") &&
        layer.isMultiServicesView
      ) {
        /* istanbul ignore else */
        if (adminLayerInfo.geometryField && adminLayerInfo.geometryField.name) {
          adminLayerInfo.geometryField.name =
            viewDef.table.sourceServiceName +
            "." +
            adminLayerInfo.geometryField.name;
        }
      }
      /* istanbul ignore else */
      if (viewDef.table.relatedTables) {
        viewDef.table.relatedTables.forEach((table: any) => {
          _processAdminObject(table, dependencies);
        });
      }
    }

    adminLayerInfo.viewLayerDefinition = viewDef;
  }
  return adminLayerInfo;
}

/**
 * Remove sourceId and templatize the sourceServiceName
 *
 * @param object The layer to be modified
 * @param dependencies Array of service dependencies
 * @protected
 */
export function _processAdminObject(
  object: any,
  dependencies: IDependency[]
): void {
  deleteProp(object, "sourceId");
  if (object.hasOwnProperty("sourceServiceName")) {
    object.sourceServiceName = _templatizeSourceServiceName(
      object.sourceServiceName,
      dependencies
    );
  }
}

/**
 * Templatize the name based on the given dependencies
 *
 * @param lookupName The current name from the source service
 * @param dependencies Array of IDependency for name mapping
 * @return The templatized name || undefined when no matching dependency is found
 * @protected
 */
export function _templatizeSourceServiceName(
  lookupName: string,
  dependencies: IDependency[]
): string | string[] | undefined {
  const deps = dependencies.filter(
    dependency => dependency.name === lookupName
  );
  return deps.length === 1 ? _templatize(deps[0].id, "name") : undefined;
}

/**
 * templatize the fields referenced in adminLayerInfo
 *
 * @param layer the layer object with the adminLayerInfo property to templatize
 * @param basePath path used to de-templatize while deploying
 * @param itemID the id for the item that contains this layer
 */
export function _templatizeAdminLayerInfoFields(
  layer: any,
  dependencies: IDependency[]
): void {
  // templatize the source layer fields
  const table = getProp(layer, "adminLayerInfo.viewLayerDefinition.table");

  if (table) {
    let id: string = _getDependantItemId(table.sourceServiceName, dependencies);
    const path: string = id + ".layer" + table.sourceLayerId + ".fields";

    _templatizeAdminSourceLayerFields(table.sourceLayerFields || [], path);

    // templatize the releated table fields
    const relatedTables =
      getProp(
        layer,
        "adminLayerInfo.viewLayerDefinition.table.relatedTables"
      ) || [];

    if (relatedTables.length > 0) {
      relatedTables.forEach((t: any) => {
        id = _getDependantItemId(t.sourceServiceName, dependencies);
        const relatedPath: string = id + ".layer" + t.sourceLayerId + ".fields";

        _templatizeTopFilter(t.topFilter || {}, relatedPath);

        _templatizeAdminSourceLayerFields(
          t.sourceLayerFields || [],
          relatedPath
        );

        const parentKeyFields: any[] = t.parentKeyFields || [];
        t.parentKeyFields = parentKeyFields.map((f: any) => {
          return _templatize(path, f, "name");
        });

        const keyFields: any[] = t.keyFields || [];
        t.keyFields = keyFields.map((f: any) => {
          return _templatize(relatedPath, f, "name");
        });
      });
    }
  }
}

export function _getDependantItemId(
  lookupName: string,
  dependencies: IDependency[]
): string {
  const deps = dependencies.filter(
    dependency => dependency.name === lookupName
  );
  return deps.length === 1 ? deps[0].id : "";
}

/**
 * templatize the sourceLayerFields referenced in adminLayerInfo
 *
 * @param fields array of sourceLayerFields to templatize
 * @param basePath path used to de-templatize while deploying
 */
export function _templatizeAdminSourceLayerFields(
  fields: any[],
  basePath: string
): void {
  fields.forEach(f => _templatizeProperty(f, "source", basePath, "name"));
}

/**
 * templatize the topFilter property from adminLayerInfo related tables
 *
 * @param topFilter the topFilter object to templatize
 * @param basePath path used to de-templatize while deploying
 */
export function _templatizeTopFilter(topFilter: any, basePath: string): void {
  /* istanbul ignore else */
  if (topFilter) {
    // templatize the orderByFields prop
    const orderByFields: string = topFilter["orderByFields"] || "";
    /* istanbul ignore else */
    if (orderByFields !== "") {
      const orderByField = orderByFields.split(" ")[0];
      topFilter.orderByFields = topFilter.orderByFields.replace(
        orderByField,
        _templatize(basePath, orderByField, "name")
      );
    }

    const groupByFields = topFilter["groupByFields"] || "";
    /* istanbul ignore else */
    if (groupByFields !== "") {
      const _groupByFields = groupByFields.split(",");
      /* istanbul ignore else */
      if (_groupByFields.length > 0) {
        const mappedFields = _groupByFields.map((f: any) => {
          return _templatize(basePath, f, "name");
        });
        topFilter.groupByFields = mappedFields.join(",");
      }
    }
  }
}

/**
 * templatize the relationships key fields using the related table id in the basePath
 *
 * @param layer the layer that has the relationships to templatize
 * @param itemID the id of the item that contains the related table
 */
export function _templatizeRelationshipFields(
  layer: any,
  itemID: string
): void {
  if (layer && layer.relationships) {
    const relationships: any[] = layer.relationships;
    relationships.forEach(r => {
      /* istanbul ignore else */
      if (r.keyField) {
        const basePath: string = itemID + ".layer" + layer.id + ".fields";
        _templatizeProperty(r, "keyField", basePath, "name");
      }
    });
  }
}

/**
 * templatize the popupInfo
 *
 * @param layerDefinition the layerDefinition that has the popupInfo to templatize
 * @param layer the JSON for the layer being templatized
 * @param basePath path used to de-templatize while deploying
 * @param itemID the id for the item that contains this layer
 * @param fieldNames array of fieldNames
 */
export function _templatizePopupInfo(
  layerDefinition: any,
  layer: any,
  basePath: string,
  itemID: any,
  fieldNames: string[]
): void {
  // the data layer does not have the fields...will need to get those
  // from the associated layer json
  if (fieldNames && layerDefinition.popupInfo) {
    const popupInfo: any = layerDefinition.popupInfo;
    _templatizeName(popupInfo, "title", fieldNames, basePath);
    _templatizeName(popupInfo, "description", fieldNames, basePath);

    const fieldInfos: any[] = popupInfo.fieldInfos || [];
    _templatizePopupInfoFieldInfos(fieldInfos, layer, itemID, basePath);

    const expressionInfos: any[] = popupInfo.expressionInfos || [];
    _templatizeExpressionInfos(expressionInfos, fieldNames, basePath);

    const popupElements: any[] = popupInfo.popupElements || [];
    _templatizePopupElements(
      popupElements,
      basePath,
      layer,
      itemID,
      fieldNames
    );

    const mediaInfos: any = popupInfo.mediaInfos || [];
    _templatizeMediaInfos(mediaInfos, fieldNames, basePath, layer, itemID);
  }
}

/**
 * templatize field name when referenced like this: {{fieldName}}
 * checks each field name from the layer
 *
 * @param object with the property to test for a field name
 * @param property that could have a field name referenced
 * @param fieldNames array for field names for the layer
 * @param basePath path used to de-templatize while deploying
 */
export function _templatizeName(
  object: any,
  property: string,
  fieldNames: string[],
  basePath: string
): void {
  if (object.hasOwnProperty(property)) {
    fieldNames.forEach(name => {
      // Only test and replace instance of the name so any enclosing characters
      // will be retained
      const regEx = new RegExp("(\\b" + name + "\\b(?![}]{2}))", "gm");
      if (regEx.test(object[property])) {
        object[property] = object[property].replace(
          regEx,
          _templatize(basePath, name, "name")
        );
      }
    });
  }
}

/**
 * templatize field name when referenced like this: {{fieldName}}
 * checks each field name from the layer
 *
 * @param fieldInfos object that contains the popups fieldInfos
 * @param layer json of layer being cloned
 * @param itemID id of the item that contains the current layer
 * @param basePath path used to de-templatize while deploying
 */
export function _templatizePopupInfoFieldInfos(
  fieldInfos: any[],
  layer: any,
  itemID: any,
  basePath: string
): void {
  fieldInfos.forEach((f: any) => {
    f.fieldName = _templatizeFieldName(f.fieldName, layer, itemID, basePath);
  });
}

/**
 * templatize field name when referenced like this: {{fieldName}}
 * checks each field name from the layer
 *
 * @param name the field name to templatize
 * @param layer json of layer being cloned
 * @param itemID id of the item that contains the current layer
 * @param basePath path used to de-templatize while deploying
 */
export function _templatizeFieldName(
  name: string,
  layer: any,
  itemID: string,
  basePath: string
): string {
  if (name.indexOf("relationships/") > -1) {
    const rels = name.split("/");
    const relationshipId: any = rels[1];

    const adminRelatedTables: any = getProp(
      layer,
      "adminLayerInfo.viewLayerDefinition.table.relatedTables"
    );

    const relatedTables: any[] = layer.relationships || adminRelatedTables;
    /* istanbul ignore else */

    if (relatedTables && relatedTables.length > parseInt(relationshipId, 10)) {
      const relatedTable: any = relatedTables[relationshipId];
      // the layers relationships stores the property as relatedTableId
      // the layers adminLayerInfo relatedTables stores the property as sourceLayerId
      const prop: string = getProp(relatedTable, "relatedTableId")
        ? "relatedTableId"
        : "sourceLayerId";
      const _basePath: string =
        itemID + ".layer" + relatedTable[prop] + ".fields";
      rels[2] = _templatize(_basePath, rels[2], "name");
      name = rels.join("/");
    }
  } else {
    // do not need to templatize expression references as the expression
    // itself will be templatized
    if (name.indexOf("expression/") === -1) {
      name = _templatize(basePath, name, "name");
    }
  }
  return name;
}

/**
 * templatize field name when referenced in expressionInfos
 *
 * @param expressionInfos the popups expressionInfos to check
 * @param fieldNames array of the layers field names
 * @param basePath path used to de-templatize while deploying
 */
export function _templatizeExpressionInfos(
  expressionInfos: any[],
  fieldNames: string[],
  basePath: string
): any[] {
  return expressionInfos.map((i: any) => {
    fieldNames.forEach(name => {
      i.expression = _templatizeArcadeExpressions(i.expression, name, basePath);
    });
    return i;
  });
}

/**
 * templatize field name when referenced in popupElelments
 *
 * @param popupElelments the popups popupElelments to check
 * @param basePath path used to de-templatize while deploying
 * @param layer json of layer being cloned
 * @param itemID id of the item that contains the current layer
 * @param fieldNames array of field names
 */
export function _templatizePopupElements(
  popupElelments: any[],
  basePath: string,
  layer: any,
  itemID: string,
  fieldNames: any
): void {
  popupElelments.forEach((pe: any) => {
    if (pe.hasOwnProperty("fieldInfos")) {
      _templatizePopupInfoFieldInfos(pe.fieldInfos, layer, itemID, basePath);
    }

    if (pe.hasOwnProperty("mediaInfos")) {
      _templatizeMediaInfos(pe.mediaInfos, fieldNames, basePath, layer, itemID);
    }
  });
}

/**
 * templatize field name when referenced in mediaInfos
 *
 * @param mediaInfos the popups mediaInfos to check
 * @param fieldNames array of the layers field names
 * @param basePath path used to de-templatize while deploying
 * @param layer json of layer being cloned
 * @param itemID id of the item that contains the current layer
 */
export function _templatizeMediaInfos(
  mediaInfos: any,
  fieldNames: string[],
  basePath: string,
  layer: any,
  itemId: string
): void {
  // templatize various properties of mediaInfos
  const props: string[] = ["title", "caption"];
  props.forEach(p => _templatizeName(mediaInfos, p, fieldNames, basePath));

  mediaInfos.forEach((mi: any) => {
    /* istanbul ignore else */
    if (mi.hasOwnProperty("value")) {
      const v: any = mi.value;

      const vfields: any[] = v.fields || [];
      v.fields = vfields.map(f =>
        _templatizeFieldName(f, layer, itemId, basePath)
      );

      if (v.hasOwnProperty("normalizeField")) {
        _templatizeProperty(v, "normalizeField", basePath, "name");
      }

      /* istanbul ignore else */
      if (v.hasOwnProperty("tooltipField")) {
        v.tooltipField = _templatizeFieldName(
          v.tooltipField,
          layer,
          itemId,
          basePath
        );
      }
    }
  });
}

/**
 * templatize field names when referenced in definitionEditor
 *
 * @param layer the layer with the definition editor
 * @param basePath path used to de-templatize while deploying
 * @param fieldNames json of layer being cloned
 */
export function _templatizeDefinitionEditor(
  layer: any,
  basePath: string,
  fieldNames: string[]
): void {
  if (layer) {
    const defEditor: any = layer.definitionEditor || {};
    /* istanbul ignore else */
    if (defEditor) {
      const inputs: any[] = defEditor.inputs;
      if (inputs) {
        inputs.forEach(i => {
          /* istanbul ignore else */
          if (i.parameters) {
            i.parameters.forEach((p: any) => {
              _templatizeProperty(p, "fieldName", basePath, "name");
            });
          }
        });
      }

      if (defEditor.hasOwnProperty("parameterizedExpression")) {
        defEditor.parameterizedExpression = _templatizeSimpleName(
          defEditor.parameterizedExpression || "",
          basePath,
          fieldNames,
          "name"
        );
      }
    }
  }
}

/**
 * templatize field names when referenced in definitionExpression
 *
 * @param layer the layer with the definition editor
 * @param basePath path used to de-templatize while deploying
 * @param fieldNames array of field names
 */
export function _templatizeDefinitionExpression(
  layer: any,
  basePath: string,
  fieldNames: string[]
): void {
  if (layer && layer.hasOwnProperty("definitionExpression")) {
    layer.definitionExpression = _templatizeSimpleName(
      layer.definitionExpression || "",
      basePath,
      fieldNames,
      "name"
    );
  }
}

/**
 * Case sensitive test for field names that appear anywhere within a string
 *
 * @param expression the expression to test for field name references
 * @param basePath path used to de-templatize while deploying
 * @param fieldNames array of the layers field names
 */
export function _templatizeSimpleName(
  expression: string,
  basePath: string,
  fieldNames: string[],
  suffix: string
): string {
  fieldNames.forEach(name => {
    // look for the name but not if its followed by }}
    const regEx = new RegExp("\\b" + name + "\\b(?![}]{2})", "gm");
    if (expression && regEx.test(expression)) {
      expression = expression.replace(
        regEx,
        _templatize(basePath, name, suffix)
      );
    }
  });
  return expression;
}

/**
 * Templatize field references within a layers drawingInfo
 *
 * @param layer the data layer
 * @param basePath path used to de-templatize while deploying
 * @param fieldNames array of the layers field names
 */
export function _templatizeDrawingInfo(
  layer: any,
  basePath: string,
  fieldNames: string[]
): void {
  if (layer) {
    const drawingInfo: any = layer.drawingInfo;

    if (drawingInfo) {
      // templatize the renderer fields
      const renderer: any = drawingInfo.renderer || {};
      _templatizeRenderer(renderer, basePath, fieldNames);

      // templatize the labelingInfo
      const labelingInfo: any = drawingInfo.labelingInfo || [];
      _templatizeLabelingInfo(labelingInfo, basePath, fieldNames);
    }
  }
}

/**
 * Templatize field references within a layers drawingInfo
 *
 * @param renderer the layers renderer
 * @param basePath path used to de-templatize while deploying
 * @param fieldNames array of the layers field names
 */
export function _templatizeRenderer(
  renderer: any,
  basePath: string,
  fieldNames: string[]
): void {
  switch (renderer.type) {
    case "classBreaks":
    case "uniqueValue":
    case "predominance":
    case "simple":
    case "heatmap":
      _templatizeGenRenderer(renderer, basePath, fieldNames);
      break;
    case "temporal":
      _templatizeTemporalRenderer(renderer, basePath, fieldNames);
      break;
    default:
      break;
  }
}

/**
 * Templatize field references within a layers renderer
 *
 * @param renderer the renderer object to check for field references
 * @param basePath path used to de-templatize while deploying
 * @param fieldNames array of field names that will be used to search expressions
 */
export function _templatizeGenRenderer(
  renderer: any,
  basePath: string,
  fieldNames: string[]
): void {
  /* istanbul ignore else */
  if (renderer) {
    // update authoringInfo
    const authoringInfo: any = renderer.authoringInfo;
    if (authoringInfo) {
      _templatizeAuthoringInfo(authoringInfo, basePath, fieldNames);
    }

    const props: string[] = ["field", "normalizationField"];
    props.forEach(p => _templatizeProperty(renderer, p, basePath, "name"));

    const fieldNameProps: string[] = ["field1", "field2", "field3"];
    fieldNameProps.forEach(fnP =>
      _templatizeProperty(renderer, fnP, basePath, "name")
    );

    // When an attribute name is specified, it's enclosed in square brackets
    const rExp: string = renderer.rotationExpression;
    if (rExp) {
      fieldNames.forEach(name => {
        const regEx = new RegExp("(\\[" + name + "\\])", "gm");
        if (regEx.test(rExp)) {
          renderer.rotationExpression = rExp.replace(
            regEx,
            "[" + _templatize(basePath, name, "name") + "]"
          );
        }
      });
    }

    // update valueExpression
    if (renderer.valueExpression) {
      fieldNames.forEach(name => {
        renderer.valueExpression = _templatizeArcadeExpressions(
          renderer.valueExpression,
          name,
          basePath
        );
      });
    }

    // update visualVariables
    const visualVariables: any[] = renderer.visualVariables;
    if (visualVariables) {
      visualVariables.forEach(v => {
        props.forEach(p => _templatizeProperty(v, p, basePath, "name"));
        if (v.valueExpression) {
          fieldNames.forEach(name => {
            v.valueExpression = _templatizeArcadeExpressions(
              v.valueExpression,
              name,
              basePath
            );
          });
        }
      });
    }
  }
}

/**
 * Templatize field references within a layers renderer
 *
 * @param renderer the renderer object to check for field references
 * @param basePath path used to de-templatize while deploying
 * @param fieldNames array of field names that will be used to search expressions
 */
export function _templatizeTemporalRenderer(
  renderer: any,
  basePath: string,
  fieldNames: string[]
): void {
  const renderers: any[] = [
    renderer.latestObservationRenderer,
    renderer.observationRenderer,
    renderer.trackRenderer
  ];

  renderers.forEach(r => {
    _templatizeRenderer(r, basePath, fieldNames);
  });
}

/**
 * Templatize renderers authoringInfo
 *
 * @param authoringInfo  object containing metadata about the authoring process
 * @param basePath path used to de-templatize while deploying
 * @param fieldNames the name of fields from the layer
 */
export function _templatizeAuthoringInfo(
  authoringInfo: any,
  basePath: string,
  fieldNames: string[]
): void {
  /* istanbul ignore else */
  if (authoringInfo) {
    const props: string[] = ["field", "normalizationField"];

    const field1: any = authoringInfo.field1;
    props.forEach(p => _templatizeProperty(field1, p, basePath, "name"));

    const field2: any = authoringInfo.field2;
    props.forEach(p => _templatizeProperty(field2, p, basePath, "name"));

    const fields: any[] = authoringInfo.fields;
    if (fields) {
      authoringInfo.fields = fields.map(f => _templatize(basePath, f, "name"));
    }

    const vProps: string[] = ["endTime", "field", "startTime"];
    const vVars: any = authoringInfo.visualVariables;
    if (vVars) {
      vProps.forEach(p => {
        // endTime and startTime may or may not be a field name
        if (fieldNames.indexOf(vVars[p]) > -1) {
          _templatizeProperty(vVars, p, basePath, "name");
        }
      });
    }
  }
}

/**
 * Templatize field references within an arcade expression
 *
 * @param text the text that contains the expression
 * @param fieldName name of the field to test for
 * @param basePath path used to de-templatize while deploying
 */
export function _templatizeArcadeExpressions(
  text: string,
  fieldName: string,
  basePath: string
): string {
  const t = _templatize(basePath, fieldName, "name");

  if (text) {
    // test for $feature. notation
    // captures VOTED_DEM_2012 from $feature.VOTED_DEM_2012
    let exp: string = "(?:\\$feature\\.)(" + fieldName + ")\\b";
    let regEx = new RegExp(exp, "gm");
    text = regEx.test(text) ? text.replace(regEx, "$feature." + t) : text;

    // test for $feature[] notation
    // captures VOTED_DEM_2012 from $feature["VOTED_DEM_2012"]
    // captures VOTED_DEM_2012 from $feature['VOTED_DEM_2012']
    // captures VOTED_DEM_2012 from $feature[VOTED_DEM_2012]
    exp = "(?:[$]feature)(\\[\\\"?\\'?)" + fieldName + "(\\\"?\\'?\\])";
    regEx = new RegExp(exp, "gm");
    let result = regEx.exec(text);
    if (result) {
      text = text.replace(regEx, "$feature" + result[1] + t + result[2]);
    }

    // test for $feature[] with join case
    // captures VOTED_DEM_2016 from $feature["COUNTY_ID.VOTED_DEM_2016"]
    exp =
      "(?:[$]feature)(\\[\\\"?\\'?)(\\w+)[.]" + fieldName + "(\\\"?\\'?\\])";
    regEx = new RegExp(exp, "gm");
    result = regEx.exec(text);
    if (result && result.length > 3) {
      // TODO result[2] is the table name...this needs to be templatized as well
      text = text.replace(
        regEx,
        "$feature" + result[1] + result[2] + "." + t + result[3]
      );
    }

    // test for "fieldName"
    // captures fieldName from "var names = ["fieldName", "fieldName2"]..."
    // captures fieldName from "var names = ['fieldName', 'fieldName2']..."
    exp = "(\\\"|\\')+" + fieldName + "(\\\"|\\')+";
    regEx = new RegExp(exp, "gm");
    result = regEx.exec(text);
    if (result) {
      text = text.replace(regEx, result[1] + t + result[2]);
    }
  }
  return text;
}

/**
 * templatize field names when referenced in the layers labelingInfo
 *
 * @param labelingInfo the object that contains the labelingInfo
 * @param basePath path used to de-templatize while deploying
 * @param fieldNames array of the layers field names
 */
export function _templatizeLabelingInfo(
  labelingInfo: any,
  basePath: string,
  fieldNames: string[]
): void {
  labelingInfo.forEach((li: any) => {
    /* istanbul ignore else */
    if (li.hasOwnProperty("fieldInfos")) {
      const fieldInfos: any[] = li.fieldInfos || [];
      fieldInfos.forEach(fi =>
        _templatizeProperty(fi, "fieldName", basePath, "name")
      );
    }

    const labelExp: string = li.labelExpression || "";
    const labelExpInfo: any = li.labelExpressionInfo || {};
    fieldNames.forEach(n => {
      const t: string = _templatize(basePath, n, "name");

      // check for [fieldName] or ["fieldName"]
      const regExBracket = new RegExp('(\\[\\"*)+(' + n + ')(\\"*\\])+', "gm");
      let result = regExBracket.exec(labelExp);
      if (result) {
        li.labelExpression = labelExp.replace(
          regExBracket,
          result[1] + t + result[3]
        );
      }
      /* istanbul ignore else */
      if (labelExpInfo.value) {
        let v = labelExpInfo.value;
        // check for {fieldName}
        const regExCurly = new RegExp("(\\{" + n + "\\})", "gm");
        v = regExCurly.test(v) ? v.replace(regExCurly, "{" + t + "}") : v;

        // check for [fieldName] or ["fieldName"]
        result = regExBracket.exec(v);
        v = result ? v.replace(regExBracket, result[1] + t + result[3]) : v;

        li.labelExpressionInfo.value = v;
      }
      /* istanbul ignore else */
      if (labelExpInfo.expression) {
        li.labelExpressionInfo.expression = _templatizeArcadeExpressions(
          labelExpInfo.expression,
          n,
          basePath
        );
      }
    });
  });
}

/**
 * templatize the layers editing templates
 *
 * @param layer the data layer being cloned
 * @param basePath path used to de-templatize while deploying
 */
export function _templatizeTemplates(layer: any, basePath: string): void {
  const templates: any[] = layer.templates || [];
  templates.forEach(t => {
    const attributes: any = getProp(t, "prototype.attributes");
    const _attributes: any = _templatizeKeys(attributes, basePath, "name");
    /* istanbul ignore else */
    if (_attributes) {
      t.prototype.attributes = _attributes;
    }
  });
}

export function _templatizeTypeTemplates(layer: any, basePath: string): void {
  const types: any[] = layer.types;
  if (types && Array.isArray(types) && types.length > 0) {
    types.forEach((type: any) => {
      const domains: any = _templatizeKeys(type.domains, basePath, "name");
      /* istanbul ignore else */
      if (domains) {
        type.domains = domains;
      }

      const templates: any[] = type.templates;
      /* istanbul ignore else */
      if (templates && templates.length > 0) {
        templates.forEach((t: any) => {
          const attributes = getProp(t, "prototype.attributes");
          const _attributes: any = _templatizeKeys(
            attributes,
            basePath,
            "name"
          );
          /* istanbul ignore else */
          if (_attributes) {
            t.prototype.attributes = _attributes;
          }
        });
      }
    });
  }
}

export function _templatizeKeys(
  obj: any,
  basePath: string,
  suffix: string
): any {
  let _obj: any;
  /* istanbul ignore else */
  if (obj) {
    _obj = {};
    const objKeys: string[] = Object.keys(obj);
    /* istanbul ignore else */
    if (objKeys && objKeys.length > 0) {
      objKeys.forEach(k => {
        _obj[_templatize(basePath, k, suffix)] = obj[k];
      });
    }
  }

  return _obj;
}

/**
 * templatize fields referenced in the layers time info
 *
 * @param layer the data layer being cloned
 * @param basePath path used to de-templatize while deploying
 */
export function _templatizeTimeInfo(layer: any, basePath: string): void {
  if (layer.timeInfo) {
    const timeInfo: any = layer.timeInfo;
    const timeProps: string[] = [
      "endTimeField",
      "startTimeField",
      "trackIdField"
    ];
    timeProps.forEach(t => {
      if (timeInfo[t] !== "") {
        _templatizeProperty(timeInfo, t, basePath, "name");
      } else {
        timeInfo[t] = null;
      }
    });
  }
}

/**
 * templatize the layers definition query
 *
 * @param layer the data layer being cloned
 * @param basePath path used to de-templatize while deploying
 * @param fieldNames array of the layers field names
 */
export function _templatizeDefinitionQuery(
  layer: any,
  basePath: string,
  fieldNames: string[]
): void {
  // templatize view definition query
  if (layer && layer.hasOwnProperty("viewDefinitionQuery")) {
    layer.viewDefinitionQuery = _templatizeSimpleName(
      layer.viewDefinitionQuery || "",
      basePath,
      fieldNames,
      "name"
    );
  }
  if (layer && layer.hasOwnProperty("definitionQuery")) {
    layer.definitionQuery = _templatizeSimpleName(
      layer.definitionQuery || "",
      basePath,
      fieldNames,
      "name"
    );
  }
}

/**
 * Helper function to create the name mapping used to
 * de-templatize the field reference
 *
 * @param fieldInfos the object that stores the cached information
 * @param id the id for the current layer being processed
 */
export function _getNameMapping(fieldInfos: any, id: string): any {
  // create name mapping
  const fInfo: any = fieldInfos[id];
  const nameMapping: IStringValuePair = {};
  const newFields = fInfo.newFields;
  const newFieldNames: string[] = newFields
    ? newFields.map((f: any) => f.name)
    : [];
  const sourceFields: any[] = fInfo.sourceFields || [];
  sourceFields.forEach((field: any) => {
    const lName = String(field.name).toLowerCase();
    newFields.forEach((f: any) => {
      // Names can change more than case
      if (
        newFieldNames.indexOf(field.name) === -1 &&
        newFieldNames.indexOf(lName) === -1
      ) {
        // If both new (f) and source (field) aliases are defined and are equal, map the source name to the new name
        if (f.alias && f.alias === field.alias) {
          nameMapping[lName] = {
            name: f.name,
            alias: f.alias,
            type: f.type ? f.type : ""
          };
        }
      }
      if (String(f.name).toLowerCase() === lName) {
        nameMapping[lName] = {
          name: f.name,
          alias: f.alias ? f.alias : "",
          type: f.type ? f.type : ""
        };
      }
    });
  });

  // update for editFieldsInfo
  if (fInfo.editFieldsInfo && fInfo.newEditFieldsInfo) {
    const efi: any = JSON.parse(JSON.stringify(fInfo.editFieldsInfo));
    const newEfi: any = JSON.parse(JSON.stringify(fInfo.newEditFieldsInfo));
    const nameMappingKeys: string[] = Object.keys(nameMapping);
    Object.keys(efi).forEach(k => {
      const lowerEfi: string = String(efi[k]).toLowerCase();
      if (
        (nameMappingKeys.indexOf(lowerEfi) === -1 ||
          nameMapping[lowerEfi].name !== newEfi[k]) &&
        newFieldNames.indexOf(lowerEfi) > -1
      ) {
        // Only add delete fields if source schema changes allowed
        /* istanbul ignore else */
        if (fInfo.sourceSchemaChangesAllowed && !fInfo.isView) {
          /* istanbul ignore else */
          if (!fInfo.hasOwnProperty("deleteFields")) {
            fInfo.deleteFields = [];
          }
          // This issue only occurs on portal so we
          // need to delete the lcase version of the field
          fInfo.deleteFields.push(lowerEfi);
        }

        // editFieldsInfo only has the name and not the alias and type
        let sourceEfiField: any;
        fInfo.sourceFields.some((sf: any) => {
          if (sf.name === efi[k]) {
            sourceEfiField = sf;
          }
          return sf.name === efi[k];
        });
        nameMapping[lowerEfi] = {
          name: newEfi[k],
          alias:
            sourceEfiField && sourceEfiField.alias ? sourceEfiField.alias : "",
          type: sourceEfiField && sourceEfiField.type ? sourceEfiField.type : ""
        };
      }
    });

    deleteProp(fInfo, "sourceSchemaChangesAllowed");
    deleteProp(fInfo, "editFieldsInfo");
    deleteProp(fInfo, "newEditFieldsInfo");
    deleteProp(fInfo, "isView");
  }
  return nameMapping;
}

//#endregion

export interface IPopupInfos {
  layers: INumberValuePair;
  tables: INumberValuePair;
}<|MERGE_RESOLUTION|>--- conflicted
+++ resolved
@@ -42,12 +42,8 @@
   checkUrlPathTermination,
   deleteProp,
   fail,
-<<<<<<< HEAD
   getProp,
   setProp
-=======
-  getProp
->>>>>>> a20432a0
 } from "./generalHelpers";
 import {
   replaceInTemplate,
