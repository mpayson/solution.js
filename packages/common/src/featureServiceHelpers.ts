--- conflicted
+++ resolved
@@ -117,13 +117,8 @@
     "properties.service.fullExtent"
   );
   /* istanbul ignore else */
-<<<<<<< HEAD
   if (fullExtent) {
     itemTemplate.properties.service.fullExtent = templatizeTerm(
-=======
-  if (getProp(itemTemplate, "properties.service.initialExtent")) {
-    itemTemplate.properties.service.initialExtent = templatizeTerm(
->>>>>>> a20432a0
       id,
       id,
       ".solutionExtent"
