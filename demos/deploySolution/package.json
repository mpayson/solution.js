{
<<<<<<< HEAD
 "name": "deploysolution",
 "version": "0.14.0",
 "private": true,
 "description": "Example App for solutions.js deployer: Deploys a solution using its AGO id.",
 "main": "main.js",
 "author": "",
 "license": "Apache-2.0",
 "scripts": {
  "build": "tsc -p ./tsconfig.json --outDir ./dist --declaration",
  "start": "http-server ."
 },
 "devDependencies": {
  "http-server": "0.12.3",
  "typescript": "^3.9.2"
 },
 "dependencies": {
  "@esri/arcgis-rest-auth": "^2.11.0",
  "@esri/arcgis-rest-feature-layer": "^2.13.1",
  "@esri/arcgis-rest-portal": "^2.11.0",
  "@esri/arcgis-rest-request": "^2.11.0",
  "@esri/arcgis-rest-service-admin": "^2.13.1",
  "@esri/arcgis-rest-types": "^2.11.0",
  "@esri/hub-common": "^4.0.0",
  "@esri/hub-initiatives": "^4.0.0",
  "@esri/hub-sites": "^4.0.0",
  "@esri/solution-common": "^0.14.0",
  "@esri/solution-deployer": "^0.14.0",
  "@esri/solution-feature-layer": "^0.14.0",
  "@esri/solution-file": "^0.14.0",
  "@esri/solution-form": "^0.14.0",
  "@esri/solution-group": "^0.14.0",
  "@esri/solution-hub-types": "^0.14.0",
  "@esri/solution-simple-types": "^0.14.0",
  "@esri/solution-storymap": "^0.14.0"
 }
=======
  "name": "deploysolution",
  "version": "0.16.0",
  "private": true,
  "description": "Example App for solutions.js deployer: Deploys a solution using its AGO id.",
  "main": "main.js",
  "author": "",
  "license": "Apache-2.0",
  "scripts": {
    "build": "tsc -p ./tsconfig.json --outDir ./dist --declaration",
    "start": "http-server ."
  },
  "devDependencies": {
    "@esri/arcgis-rest-auth": "^2.11.0",
    "@esri/arcgis-rest-feature-layer": "^2.11.0",
    "@esri/arcgis-rest-portal": "^2.11.0",
    "@esri/arcgis-rest-request": "^2.11.0",
    "@esri/arcgis-rest-service-admin": "^2.11.0",
    "@esri/hub-common": "^4.2.0",
    "@esri/hub-initiatives": "^4.2.0",
    "@esri/hub-sites": "^4.2.0",
    "@esri/solution-common": "^0.16.0",
    "@esri/solution-deployer": "^0.16.0",
    "@esri/solution-feature-layer": "^0.16.0",
    "@esri/solution-file": "^0.16.0",
    "@esri/solution-form": "^0.16.0",
    "@esri/solution-group": "^0.16.0",
    "@esri/solution-hub-types": "^0.16.0",
    "@esri/solution-simple-types": "^0.16.0",
    "@esri/solution-storymap": "^0.16.0",
    "http-server": "0.12.3",
    "rollup": "^1.22.0",
    "typescript": "^3.9.3"
  },
  "peerDependencies": {
    "@esri/arcgis-rest-auth": "^2.11.0",
    "@esri/arcgis-rest-feature-layer": "^2.11.0",
    "@esri/arcgis-rest-portal": "^2.11.0",
    "@esri/arcgis-rest-request": "^2.11.0",
    "@esri/arcgis-rest-service-admin": "^2.11.0",
    "@esri/hub-common": "^4.2.0",
    "@esri/hub-initiatives": "^4.2.0",
    "@esri/hub-sites": "^4.2.0",
    "@esri/solution-common": "^0.16.0",
    "@esri/solution-deployer": "^0.16.0",
    "@esri/solution-feature-layer": "^0.16.0",
    "@esri/solution-file": "^0.16.0",
    "@esri/solution-form": "^0.16.0",
    "@esri/solution-group": "^0.16.0",
    "@esri/solution-hub-types": "^0.16.0",
    "@esri/solution-simple-types": "^0.16.0",
    "@esri/solution-storymap": "^0.16.0"
  },
  "dependencies": {
    "tslib": "^1.10.0"
  }
>>>>>>> 781a25cb
}<|MERGE_RESOLUTION|>--- conflicted
+++ resolved
@@ -1,41 +1,4 @@
 {
-<<<<<<< HEAD
- "name": "deploysolution",
- "version": "0.14.0",
- "private": true,
- "description": "Example App for solutions.js deployer: Deploys a solution using its AGO id.",
- "main": "main.js",
- "author": "",
- "license": "Apache-2.0",
- "scripts": {
-  "build": "tsc -p ./tsconfig.json --outDir ./dist --declaration",
-  "start": "http-server ."
- },
- "devDependencies": {
-  "http-server": "0.12.3",
-  "typescript": "^3.9.2"
- },
- "dependencies": {
-  "@esri/arcgis-rest-auth": "^2.11.0",
-  "@esri/arcgis-rest-feature-layer": "^2.13.1",
-  "@esri/arcgis-rest-portal": "^2.11.0",
-  "@esri/arcgis-rest-request": "^2.11.0",
-  "@esri/arcgis-rest-service-admin": "^2.13.1",
-  "@esri/arcgis-rest-types": "^2.11.0",
-  "@esri/hub-common": "^4.0.0",
-  "@esri/hub-initiatives": "^4.0.0",
-  "@esri/hub-sites": "^4.0.0",
-  "@esri/solution-common": "^0.14.0",
-  "@esri/solution-deployer": "^0.14.0",
-  "@esri/solution-feature-layer": "^0.14.0",
-  "@esri/solution-file": "^0.14.0",
-  "@esri/solution-form": "^0.14.0",
-  "@esri/solution-group": "^0.14.0",
-  "@esri/solution-hub-types": "^0.14.0",
-  "@esri/solution-simple-types": "^0.14.0",
-  "@esri/solution-storymap": "^0.14.0"
- }
-=======
   "name": "deploysolution",
   "version": "0.16.0",
   "private": true,
@@ -83,7 +46,6 @@
     "@esri/solution-feature-layer": "^0.16.0",
     "@esri/solution-file": "^0.16.0",
     "@esri/solution-form": "^0.16.0",
-    "@esri/solution-group": "^0.16.0",
     "@esri/solution-hub-types": "^0.16.0",
     "@esri/solution-simple-types": "^0.16.0",
     "@esri/solution-storymap": "^0.16.0"
@@ -91,5 +53,4 @@
   "dependencies": {
     "tslib": "^1.10.0"
   }
->>>>>>> 781a25cb
 }