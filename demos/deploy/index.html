<!doctype html>
<html lang="en">
<head>
  <meta charset=utf-8>
  <!--
   | Copyright 2018 Esri
   |
   | Licensed under the Apache License, Version 2.0 (the "License");
   | you may not use this file except in compliance with the License.
   | You may obtain a copy of the License at
   |
   |    http://www.apache.org/licenses/LICENSE-2.0
   |
   | Unless required by applicable law or agreed to in writing, software
   | distributed under the License is distributed on an "AS IS" BASIS,
   | WITHOUT WARRANTIES OR CONDITIONS OF ANY KIND, either express or implied.
   | See the License for the specific language governing permissions and
   | limitations under the License.
  -->
  <title>Clone solution template</title>
  <link rel="stylesheet" type="text/css" href="../demo_common/common.css">
</head>
<body>
  <h3>Clone solution template</h3>
  <div id="page" style="display:none">

    <div class="section">
      <div class="section-title">Credentials in destination organization</div>
      <label for="destUsername">Username:</label> <input type="text" id="destUsername">
      <label for="destPassword">Password:</label> <input type="password" id="destPassword">
      <label for="destPortal">Portal:</label>
      <input type="text" id="destPortal" style="width:256px" placeholder="https://myorg.maps.arcgis.com">
    </div>

    <div id="availableSolutions" class="section">
      <div class="section-title">Available Solutions</div>
      <img id="fetchingSolutions" src="../demo_common/images/loading.gif"/>
      <div id="solutionsResults" style="display:none">
        <div id="solutionsDisplay"></div>
      </div>
    </div>

    <div id="display" class="section" style="display:none">
      <div class="section-title">Details of selected Solution</div>
      <img id="fetchingDetails" src="../demo_common/images/loading.gif"/>
      <div id="detailsResults" style="display:none">
        <div id="detailsDisplay"></div>
        <br>
        <button id="createBtn" onclick="deploySolutionFcn()">Create solution in your organization</button>
        using name <input type="text" id="solutionNameField" style="width:256px">
      </div>
    </div>

    <div id="create" class="section" style="display:none">
      <div class="section-title">Details of your Solution <span id="solutionName"></span></div>
      <img id="creating" src="../demo_common/images/loading.gif"/>
      <div id="createResults" style="display:none">
        <div id="createDisplay"></div>
      </div>
      <div id="progressBarContainer"><div id="progressBar"></div></div>
    </div>

  </div>

  <script src="https://cdn.polyfill.io/v2/polyfill.js?features=es5,Promise,fetch"></script>
<<<<<<< HEAD
  <script src="https://unpkg.com/@esri/arcgis-rest-auth@1.16.1/dist/umd/auth.umd.js"></script>
  <script src="https://unpkg.com/@esri/arcgis-rest-items@1.16.1/dist/umd/items.umd.js"></script>
  <script src="https://unpkg.com/@esri/arcgis-rest-request@1.16.1/dist/umd/request.umd.js"></script>
  <script src="../lib/arcgis-clone-js.js"></script>
=======
>>>>>>> f69db109
  <script src="../lib/require_2.3.6.min.js"></script>
  <script>
  var showSolutionFcn = deploySolutionFcn = null;
  var currentSolutionId, currentSolutionName, currentSolutionItems;

  /**
   * Shows the currently-selected solution.
   * @param event Radio-button click event
   */
  function onRadioClicked(event) {
    // Save id & name of the selected solution so that we can build it
    var currentSolutionParts = event.value.split('|');
    currentSolutionId = currentSolutionParts[0];
    currentSolutionName = event.value.substr(currentSolutionId.length + 1);
    document.getElementById('solutionNameField').value = currentSolutionName;

    // Show the hierarchy of the selected solution
    showSolutionFcn(currentSolutionId);
  }

  requirejs.config({
    baseUrl: './',
    paths: {  // for the benefit of called libraries
      '@esri/arcgis-rest-auth': 'https://unpkg.com/@esri/arcgis-rest-auth@1.11.1/dist/umd/auth.umd',
      '@esri/arcgis-rest-feature-service-admin':
        'https://unpkg.com/@esri/arcgis-rest-feature-service-admin@1.11.1/dist/umd/feature-service-admin.umd',
      '@esri/arcgis-rest-groups': 'https://unpkg.com/@esri/arcgis-rest-groups@1.11.1/dist/umd/groups.umd',
      '@esri/arcgis-rest-items': 'https://unpkg.com/@esri/arcgis-rest-items@1.11.1/dist/umd/items.umd',
      '@esri/arcgis-rest-request': 'https://unpkg.com/@esri/arcgis-rest-request@1.11.1/dist/umd/request.umd',
      '@esri/arcgis-rest-sharing': 'https://unpkg.com/@esri/arcgis-rest-sharing@1.11.1/dist/umd/sharing.umd'
    }
  });

  requirejs([
    '@esri/arcgis-rest-items',
    '@esri/arcgis-rest-request',
    '../lib/arcgis-clone.umd.min',
    '../demo_common/common',
    '../demo_common/progress',
    '../demo_common/polyfills'
  ], function (
    arcgis_rest_items,
    arcgis_rest_request,
    arcgis_clone_js,
    demoCommon,
    progress
  ) {
    showSolutionFcn = demoCommon.showPublishedSolutionHierarchy.bind(demoCommon);
    deploySolutionFcn = deploySolution;

    document.getElementById('page').style.display = 'block';

    // Fetch and list solutions
    demoCommon.showAvailableSolutions();

    //----------------------------------------------------------------------------------------------------------------//

    /**
     * Creates the items described in a solution in the user's organization.
     */
    function deploySolution() {
      var startTime = Date.now();
      document.getElementById('createBtn').disabled = 'disabled';
      document.getElementById('create').style.display = 'block';
      document.getElementById('availableSolutions').style.display = 'none';

      progress.init('progressBarContainer', 'progressBar');
      progress.show();

      // Prepare credentials for destination
      destinationRequestOptions = demoCommon.getRequestOptions(
        document.getElementById('destUsername').value, document.getElementById('destPassword').value,
        document.getElementById('destPortal').value + '/sharing/rest');

      // Get the destination organization URL for creating links to deployed items
      arcgisRest.getPortal(null, destinationRequestOptions)
      .then(
        portalResponse => {
          currentSolutionName = document.getElementById('solutionNameField').value || currentSolutionName;
          const settings = {
            solutionName: currentSolutionName,
            folderId: null,  // Have deploySolution create the folder for us
            organization: {
              orgUrl: 'https://' + portalResponse.urlKey + '.' + portalResponse.customBaseUrl,
              portalBaseUrl: 'https://' + portalResponse.portalHostname
            }
          };
          var solutionTemplateItemDef = arcgisRest.getItem(currentSolutionId, destinationRequestOptions);

          // Get the solution contents
          arcgisRest.getItemData(currentSolutionId, destinationRequestOptions)
          .then(
            publishedSolution => {

              // Get the total estimated cost of creating these items
              console.log("totalEstimatedDeploymentCostFactor for " + publishedSolution.templates.length +
                " items: " + arcgis_clone_js.getEstimatedDeploymentCost(publishedSolution.templates));
              var progressCallback = _createProgressCallback(
                2 + // for creating deployed Solution item
                arcgis_clone_js.getEstimatedDeploymentCost(publishedSolution.templates));

              Promise.all([  // TODO IE11 does not support Promise
                arcgis_clone_js.deploySolution(publishedSolution.templates, destinationRequestOptions,
                  settings, progressCallback),
                solutionTemplateItemDef
              ])
              .then(
                function (responses) {
                  progressCallback('creating deployed Solution item');
                  var deployedSolution = responses[0];
                  var templateItem = responses[1];

                  // Create a deployed Solution item as a table of contents for the created items
                  arcgis_clone_js.createDeployedSolutionItem(currentSolutionName, deployedSolution, templateItem,
                    destinationRequestOptions, settings, 'public')
                  .then(
                    deployedSolutionItem  => {
                      document.getElementById('solutionName').innerHTML = '"' + currentSolutionName + '"';
                      document.getElementById('creating').style.display = 'none';
                      document.getElementById('createResults').style.display = 'block';
                      progress.hide();
                      var endTime = Date.now();
                      console.log('completed in ' + (endTime - startTime) / 1000 + ' seconds');

                      document.getElementById('createDisplay').innerHTML =
                      '<ul class="solutionList"><li><a href="' + deployedSolutionItem.url + '" target="_blank">' +
                        currentSolutionName + '</a></li></ul><br>' +
                        demoCommon.createHierarchyDisplay(deployedSolution,
                          arcgis_clone_js.getItemHierarchy(deployedSolution),
                          true, settings.organization.orgUrl + '/home/');
                    }
                  );
                }
              );
            }
          );
        }
      );
    }

    function _createProgressCallback (totalEstimatedDeploymentCostFactor) {
      let stepsReported = 0;
      let percentFactor = 100 / totalEstimatedDeploymentCostFactor;
      return function (update) {
        var percentDone = (++stepsReported * percentFactor).toFixed(0);
        console.log(percentDone + "% done: " + JSON.stringify(update));
        progress.set(percentDone);
      };
    }

    //----------------------------------------------------------------------------------------------------------------//

  });
  </script>
</body>
</html><|MERGE_RESOLUTION|>--- conflicted
+++ resolved
@@ -63,13 +63,6 @@
   </div>
 
   <script src="https://cdn.polyfill.io/v2/polyfill.js?features=es5,Promise,fetch"></script>
-<<<<<<< HEAD
-  <script src="https://unpkg.com/@esri/arcgis-rest-auth@1.16.1/dist/umd/auth.umd.js"></script>
-  <script src="https://unpkg.com/@esri/arcgis-rest-items@1.16.1/dist/umd/items.umd.js"></script>
-  <script src="https://unpkg.com/@esri/arcgis-rest-request@1.16.1/dist/umd/request.umd.js"></script>
-  <script src="../lib/arcgis-clone-js.js"></script>
-=======
->>>>>>> f69db109
   <script src="../lib/require_2.3.6.min.js"></script>
   <script>
   var showSolutionFcn = deploySolutionFcn = null;
@@ -145,7 +138,7 @@
         document.getElementById('destPortal').value + '/sharing/rest');
 
       // Get the destination organization URL for creating links to deployed items
-      arcgisRest.getPortal(null, destinationRequestOptions)
+      arcgis_rest_request.getPortal(null, destinationRequestOptions)
       .then(
         portalResponse => {
           currentSolutionName = document.getElementById('solutionNameField').value || currentSolutionName;
@@ -157,10 +150,10 @@
               portalBaseUrl: 'https://' + portalResponse.portalHostname
             }
           };
-          var solutionTemplateItemDef = arcgisRest.getItem(currentSolutionId, destinationRequestOptions);
+          var solutionTemplateItemDef = arcgis_rest_items.getItem(currentSolutionId, destinationRequestOptions);
 
           // Get the solution contents
-          arcgisRest.getItemData(currentSolutionId, destinationRequestOptions)
+          arcgis_rest_items.getItemData(currentSolutionId, destinationRequestOptions)
           .then(
             publishedSolution => {
 
